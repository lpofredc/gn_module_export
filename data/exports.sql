SET statement_timeout = 0;
SET lock_timeout = 0;
SET client_encoding = 'UTF8';
SET standard_conforming_strings = on;
SET check_function_bodies = false;
SET client_min_messages = warning;

BEGIN;
DROP SCHEMA IF EXISTS gn_exports CASCADE;
CREATE SCHEMA gn_exports;
COMMIT;

SET search_path = gn_exports, pg_catalog;

BEGIN;
CREATE TABLE gn_exports.t_exports
(
    id SERIAL NOT NULL PRIMARY KEY,
    label text COLLATE pg_catalog."default" NOT NULL,
    schema_name text COLLATE pg_catalog."default" NOT NULL,
    view_name text COLLATE pg_catalog."default" NOT NULL,
    "desc" text COLLATE pg_catalog."default",
    geometry_field character varying(255),
    geometry_srid INTEGER,
    public boolean NOT NULL default FALSE,
    CONSTRAINT uniq_label UNIQUE (label)
);

COMMENT ON TABLE gn_exports.t_exports IS 'This table is used to declare views intended for export.';
COMMENT ON COLUMN gn_exports.t_exports.id IS 'Internal value for primary keys';
COMMENT ON COLUMN gn_exports.t_exports.schema_name IS 'Schema name where the view is stored';
COMMENT ON COLUMN gn_exports.t_exports.view_name IS 'The view name';
COMMENT ON COLUMN gn_exports.t_exports.label IS 'Export name to display';
COMMENT ON COLUMN gn_exports.t_exports."desc" IS 'Short or long text to explain the export and/or is content';
COMMENT ON COLUMN gn_exports.t_exports.geometry_field IS 'Name of the geometry field if the export is spatial';
COMMENT ON COLUMN gn_exports.t_exports.geometry_srid IS 'SRID of the geometry';


CREATE TABLE gn_exports.cor_exports_roles (
    id_export integer NOT NULL,
    id_role integer NOT NULL
);
ALTER TABLE ONLY gn_exports.cor_exports_roles
    ADD CONSTRAINT cor_exports_roles_pkey PRIMARY KEY (id_export, id_role);

ALTER TABLE ONLY gn_exports.cor_exports_roles
    ADD CONSTRAINT fk_cor_exports_roles_id_export FOREIGN KEY (id_export) REFERENCES gn_exports.t_exports(id);

ALTER TABLE ONLY gn_exports.cor_exports_roles
    ADD CONSTRAINT fk_cor_exports_roles_id_role FOREIGN KEY (id_role) REFERENCES utilisateurs.t_roles(id_role) ON UPDATE CASCADE;


CREATE TABLE gn_exports.t_exports_logs
(
    id SERIAL NOT NULL PRIMARY KEY,
    id_role integer NOT NULL,
    id_export integer,
    format character varying(4) COLLATE pg_catalog."default" NOT NULL,
    start_time TIMESTAMP NOT NULL,
    end_time TIMESTAMP,
    status numeric DEFAULT '-2'::integer,
    log text,
    CONSTRAINT fk_export FOREIGN KEY (id_export)
        REFERENCES gn_exports.t_exports (id) MATCH SIMPLE
        ON UPDATE NO ACTION
        ON DELETE NO ACTION,
    CONSTRAINT fk_user FOREIGN KEY (id_role)
        REFERENCES utilisateurs.t_roles (id_role) MATCH SIMPLE
        ON UPDATE NO ACTION
        ON DELETE NO ACTION
);

COMMENT ON TABLE gn_exports.t_exports_logs IS 'This table is used to log all the realised exports.';
COMMENT ON COLUMN gn_exports.t_exports_logs.id_role IS 'Role who realize export';
COMMENT ON COLUMN gn_exports.t_exports_logs.id_export IS 'Export type';
COMMENT ON COLUMN gn_exports.t_exports_logs.format IS 'The exported format (csv, json, shp, geojson)';
COMMENT ON COLUMN gn_exports.t_exports_logs.start_time IS 'When the export process start';
COMMENT ON COLUMN gn_exports.t_exports_logs.end_time IS 'When the export process finish';
COMMENT ON COLUMN gn_exports.t_exports_logs.status IS 'Status of the process : 1 ok: -2 error';
COMMENT ON COLUMN gn_exports.t_exports_logs.log IS 'Holds export failure message';

-- Create a view to list Exports LOGS with users names and exports labels
CREATE VIEW gn_exports.v_exports_logs AS
 SELECT r.nom_role ||' '||r.prenom_role AS utilisateur, e.label, l.format, l.start_time, l.end_time, l.status, l.log
 FROM gn_exports.t_exports_logs l
 JOIN utilisateurs.t_roles r ON r.id_role = l.id_role
 JOIN gn_exports.t_exports e ON e.id = l.id_export
 ORDER BY start_time;

COMMIT;

<<<<<<< HEAD
----------------------
-- Prepare Export RDF 
----------------------
--DROP VIEW gn_exports.v_exports_synthese;

CREATE OR REPLACE VIEW gn_exports.v_exports_synthese AS 

SELECT s.id_synthese AS "idSynthese",
       s.unique_id_sinp AS "permId", --ok
    s.unique_id_sinp_grp AS "permIdGrp", --ok
    s.count_min AS "denbrMin", --ok
    s.count_max AS "denbrMax", --ok
    s.meta_v_taxref AS "versionTAXREF", --ok
    --s.sample_number_proof AS "sampleNumb",
    --s.digital_proof AS "preuvNum",
    --s.non_digital_proof AS "preuvNoNum",
    s.altitude_min AS "altMin", --ok dc = minimumElevationInMeters
    s.altitude_max AS "altMax", --ok dc = maximumElevationInMeters 
    st_astext(s.the_geom_4326) AS "WKT", --ok
    s.date_min AS "date_min", --ok
    s.date_max AS "date_max", --ok
    --s.validator AS validateur,
    s.observers AS "obsId",
    -- organisme
    --s.id_digitiser,
    --s.determiner AS detminer,
    s.comment_context AS "obsCtx", --ok
    s.comment_description AS "obsDescr", --ok
    ref_nomenclatures.get_cd_nomenclature(s.id_nomenclature_obs_meth) AS "obsMeth",
=======

CREATE OR REPLACE VIEW gn_synthese.v_synthese_sinp AS
 WITH deco AS (
         SELECT s_1.id_synthese,
            n1.label_default AS "ObjGeoTyp",
            n2.label_default AS "methGrp",
            n3.label_default AS "obsMeth",
            n4.label_default AS "obsTech",
            n5.label_default AS "ocEtatBio",
            n6.label_default AS "ocStatBio",
            n7.label_default AS "ocNat",
            n8.label_default AS "preuveOui",
            n9.label_default AS "difNivPrec",
            n10.label_default AS "ocStade",
            n11.label_default AS "ocSex",
            n12.label_default AS "objDenbr",
            n13.label_default AS "denbrTyp",
            n14.label_default AS "sensiNiv",
            n15.label_default AS "statObs",
            n16.label_default AS "dEEFlou",
            n17.label_default AS "statSource",
            n18.label_default AS "typInfGeo",
            n19.label_default AS "ocMethDet"
           FROM gn_synthese.synthese s_1
             LEFT JOIN ref_nomenclatures.t_nomenclatures n1 ON s_1.id_nomenclature_geo_object_nature = n1.id_nomenclature
             LEFT JOIN ref_nomenclatures.t_nomenclatures n2 ON s_1.id_nomenclature_grp_typ = n2.id_nomenclature
             LEFT JOIN ref_nomenclatures.t_nomenclatures n3 ON s_1.id_nomenclature_obs_meth = n3.id_nomenclature
             LEFT JOIN ref_nomenclatures.t_nomenclatures n4 ON s_1.id_nomenclature_obs_technique = n4.id_nomenclature
             LEFT JOIN ref_nomenclatures.t_nomenclatures n5 ON s_1.id_nomenclature_bio_status = n5.id_nomenclature
             LEFT JOIN ref_nomenclatures.t_nomenclatures n6 ON s_1.id_nomenclature_bio_condition = n6.id_nomenclature
             LEFT JOIN ref_nomenclatures.t_nomenclatures n7 ON s_1.id_nomenclature_naturalness = n7.id_nomenclature
             LEFT JOIN ref_nomenclatures.t_nomenclatures n8 ON s_1.id_nomenclature_exist_proof = n8.id_nomenclature
             LEFT JOIN ref_nomenclatures.t_nomenclatures n9 ON s_1.id_nomenclature_diffusion_level = n9.id_nomenclature
             LEFT JOIN ref_nomenclatures.t_nomenclatures n10 ON s_1.id_nomenclature_life_stage = n10.id_nomenclature
             LEFT JOIN ref_nomenclatures.t_nomenclatures n11 ON s_1.id_nomenclature_sex = n11.id_nomenclature
             LEFT JOIN ref_nomenclatures.t_nomenclatures n12 ON s_1.id_nomenclature_obj_count = n12.id_nomenclature
             LEFT JOIN ref_nomenclatures.t_nomenclatures n13 ON s_1.id_nomenclature_type_count = n13.id_nomenclature
             LEFT JOIN ref_nomenclatures.t_nomenclatures n14 ON s_1.id_nomenclature_sensitivity = n14.id_nomenclature
             LEFT JOIN ref_nomenclatures.t_nomenclatures n15 ON s_1.id_nomenclature_observation_status = n15.id_nomenclature
             LEFT JOIN ref_nomenclatures.t_nomenclatures n16 ON s_1.id_nomenclature_blurring = n16.id_nomenclature
             LEFT JOIN ref_nomenclatures.t_nomenclatures n17 ON s_1.id_nomenclature_source_status = n17.id_nomenclature
             LEFT JOIN ref_nomenclatures.t_nomenclatures n18 ON s_1.id_nomenclature_info_geo_type = n18.id_nomenclature
             LEFT JOIN ref_nomenclatures.t_nomenclatures n19 ON s_1.id_nomenclature_determination_method = n19.id_nomenclature
        )
 SELECT s.id_synthese AS "idSynthese",
    s.unique_id_sinp AS "permId",
    s.unique_id_sinp_grp AS "permIdGrp",
    s.count_min AS "denbrMin",
    s.count_max AS "denbrMax",
    s.meta_v_taxref AS "vTAXREF",
    s.sample_number_proof AS "sampleNumb",
    s.digital_proof AS "preuvNum",
    s.non_digital_proof AS "preuvNoNum",
    s.altitude_min AS "altMin",
    s.altitude_max AS "altMax",
    s.the_geom_4326 AS geom,
    s.date_min AS "dateDebut",
    s.date_max AS "dateFin",
    s.validator AS validateur,
    s.observers AS observer,
    s.id_digitiser,
    s.determiner AS detminer,
    s.comment_context AS "obsCtx",
    s.comment_description AS "obsDescr",
>>>>>>> 9c95714c
    s.meta_create_date,
    s.meta_update_date,
    d.id_dataset AS "jddId",
    d.dataset_name AS "jddCode",
    d.id_acquisition_framework,
<<<<<<< HEAD
    t.cd_nom AS "cdNom", --ok
    t.cd_ref AS "cdRef", --ok
    t.nom_complet AS "scientificName ", -- cd = scientificName 
    s.nom_cite AS "nomCite" --ok
   FROM gn_synthese.synthese s
     JOIN taxonomie.taxref t ON t.cd_nom = s.cd_nom
     JOIN gn_meta.t_datasets d ON d.id_dataset = s.id_dataset
     JOIN gn_synthese.t_sources sources ON sources.id_source = s.id_source;
=======
    t.cd_nom AS "cdNom",
    t.cd_ref AS "cdRef",
    s.nom_cite AS "nomCite",
    public.st_x(public.st_transform(s.the_geom_point, 2154)) AS x_centroid,
    public.st_y(public.st_transform(s.the_geom_point, 2154)) AS y_centroid,
    COALESCE(s.meta_update_date, s.meta_create_date) AS lastact,
    deco."ObjGeoTyp",
    deco."methGrp",
    deco."obsMeth",
    deco."obsTech",
    deco."ocEtatBio",
    deco."ocNat",
    deco."preuveOui",
    deco."difNivPrec",
    deco."ocStade",
    deco."ocSex",
    deco."objDenbr",
    deco."denbrTyp",
    deco."sensiNiv",
    deco."statObs",
    deco."dEEFlou",
    deco."statSource",
    deco."typInfGeo"
   FROM gn_synthese.synthese s
     JOIN taxonomie.taxref t ON t.cd_nom = s.cd_nom
     JOIN gn_meta.t_datasets d ON d.id_dataset = s.id_dataset
     JOIN gn_synthese.t_sources sources ON sources.id_source = s.id_source
     JOIN deco ON deco.id_synthese = s.id_synthese;

INSERT INTO gn_exports.t_exports (label, schema_name, view_name, "desc", geometry_field, geometry_srid, public) VALUES ('Synthese SINP', 'gn_synthese', 'v_synthese_sinp', 'Export des données de la synthèse au standard SINP', 'geom', 4326, TRUE);
>>>>>>> 9c95714c
<|MERGE_RESOLUTION|>--- conflicted
+++ resolved
@@ -89,37 +89,6 @@
 
 COMMIT;
 
-<<<<<<< HEAD
-----------------------
--- Prepare Export RDF 
-----------------------
---DROP VIEW gn_exports.v_exports_synthese;
-
-CREATE OR REPLACE VIEW gn_exports.v_exports_synthese AS 
-
-SELECT s.id_synthese AS "idSynthese",
-       s.unique_id_sinp AS "permId", --ok
-    s.unique_id_sinp_grp AS "permIdGrp", --ok
-    s.count_min AS "denbrMin", --ok
-    s.count_max AS "denbrMax", --ok
-    s.meta_v_taxref AS "versionTAXREF", --ok
-    --s.sample_number_proof AS "sampleNumb",
-    --s.digital_proof AS "preuvNum",
-    --s.non_digital_proof AS "preuvNoNum",
-    s.altitude_min AS "altMin", --ok dc = minimumElevationInMeters
-    s.altitude_max AS "altMax", --ok dc = maximumElevationInMeters 
-    st_astext(s.the_geom_4326) AS "WKT", --ok
-    s.date_min AS "date_min", --ok
-    s.date_max AS "date_max", --ok
-    --s.validator AS validateur,
-    s.observers AS "obsId",
-    -- organisme
-    --s.id_digitiser,
-    --s.determiner AS detminer,
-    s.comment_context AS "obsCtx", --ok
-    s.comment_description AS "obsDescr", --ok
-    ref_nomenclatures.get_cd_nomenclature(s.id_nomenclature_obs_meth) AS "obsMeth",
-=======
 
 CREATE OR REPLACE VIEW gn_synthese.v_synthese_sinp AS
  WITH deco AS (
@@ -184,22 +153,11 @@
     s.determiner AS detminer,
     s.comment_context AS "obsCtx",
     s.comment_description AS "obsDescr",
->>>>>>> 9c95714c
     s.meta_create_date,
     s.meta_update_date,
     d.id_dataset AS "jddId",
     d.dataset_name AS "jddCode",
     d.id_acquisition_framework,
-<<<<<<< HEAD
-    t.cd_nom AS "cdNom", --ok
-    t.cd_ref AS "cdRef", --ok
-    t.nom_complet AS "scientificName ", -- cd = scientificName 
-    s.nom_cite AS "nomCite" --ok
-   FROM gn_synthese.synthese s
-     JOIN taxonomie.taxref t ON t.cd_nom = s.cd_nom
-     JOIN gn_meta.t_datasets d ON d.id_dataset = s.id_dataset
-     JOIN gn_synthese.t_sources sources ON sources.id_source = s.id_source;
-=======
     t.cd_nom AS "cdNom",
     t.cd_ref AS "cdRef",
     s.nom_cite AS "nomCite",
@@ -229,5 +187,4 @@
      JOIN gn_synthese.t_sources sources ON sources.id_source = s.id_source
      JOIN deco ON deco.id_synthese = s.id_synthese;
 
-INSERT INTO gn_exports.t_exports (label, schema_name, view_name, "desc", geometry_field, geometry_srid, public) VALUES ('Synthese SINP', 'gn_synthese', 'v_synthese_sinp', 'Export des données de la synthèse au standard SINP', 'geom', 4326, TRUE);
->>>>>>> 9c95714c
+INSERT INTO gn_exports.t_exports (label, schema_name, view_name, "desc", geometry_field, geometry_srid, public) VALUES ('Synthese SINP', 'gn_synthese', 'v_synthese_sinp', 'Export des données de la synthèse au standard SINP', 'geom', 4326, TRUE);