--- conflicted
+++ resolved
@@ -224,8 +224,57 @@
      JOIN gn_synthese.t_sources sources ON sources.id_source = s.id_source
      JOIN deco ON deco.id_synthese = s.id_synthese;
 
-<<<<<<< HEAD
-INSERT INTO gn_exports.t_exports (label, schema_name, view_name, "desc", geometry_field, geometry_srid, public) VALUES ('Synthese SINP', 'gn_synthese', 'v_synthese_sinp', 'Export des données de la synthèse au standard SINP', 'geom', 4326, TRUE);
+COMMENT ON COLUMN gn_exports.v_synthese_sinp."idSynthese" IS 'identifiant de la donnée dans la table synthese';
+COMMENT ON COLUMN gn_exports.v_synthese_sinp."permId" IS 'Identifiant permanant de l''occurence';
+COMMENT ON COLUMN gn_exports.v_synthese_sinp."permIdGrp" IS 'Identifiant permanent du regroupement attribué par la plateforme régionale ou thématique.';
+COMMENT ON COLUMN gn_exports.v_synthese_sinp."denbrMin" IS 'Nb minimal d''objet dénombré';
+COMMENT ON COLUMN gn_exports.v_synthese_sinp."denbrMax" IS 'Nb maximal d''objet dénombré';
+COMMENT ON COLUMN gn_exports.v_synthese_sinp."vTAXREF" IS 'Version du taxref utilisé';
+COMMENT ON COLUMN gn_exports.v_synthese_sinp."sampleNumb" IS '';
+COMMENT ON COLUMN gn_exports.v_synthese_sinp."preuvNum" IS 'Adresse web à laquelle on pourra trouver la preuve numérique ou l''archive contenant toutes les preuves numériques (image(s), sonogramme(s), film(s), séquence(s) génétique(s)...)';
+COMMENT ON COLUMN gn_exports.v_synthese_sinp."preuvNoNum" IS 'Indique si une preuve existe ou non. Par preuve on entend un objet physique ou numérique permettant de démontrer l''existence de l''occurrence et/ou d''en vérifier l''exactitude.';
+COMMENT ON COLUMN gn_exports.v_synthese_sinp."altMin" IS 'Altitude min';
+COMMENT ON COLUMN gn_exports.v_synthese_sinp."altMax" IS 'Altitude max';
+COMMENT ON COLUMN gn_exports.v_synthese_sinp."geom" IS 'Géometrie';
+COMMENT ON COLUMN gn_exports.v_synthese_sinp."dateDebut" IS 'Date du jour, dans le système local de l''observation dans le système grégorien. En cas d’imprécision, cet attribut représente la date la plus ancienne de la période d''imprécision.';
+COMMENT ON COLUMN gn_exports.v_synthese_sinp."dateFin" IS 'Date du jour, dans le système local de l''observation dans le système grégorien. En cas d’imprécision, cet attribut représente la date la plus ancienne de la période d''imprécision.';
+COMMENT ON COLUMN gn_exports.v_synthese_sinp."validateur" IS 'Personne ayant procédé à la validation';
+COMMENT ON COLUMN gn_exports.v_synthese_sinp."observer" IS 'Personne ayant procédé à l''observation';
+COMMENT ON COLUMN gn_exports.v_synthese_sinp."id_digitiser" IS 'Identifiant du numérisateur';
+COMMENT ON COLUMN gn_exports.v_synthese_sinp."detminer" IS 'Personne ayant procédé à la détermination';
+COMMENT ON COLUMN gn_exports.v_synthese_sinp."obsCtx" IS 'Description libre du contexte de l''observation, aussi succincte et précise que possible.';
+COMMENT ON COLUMN gn_exports.v_synthese_sinp."obsDescr" IS 'Description libre de l''observation, aussi succincte et précise que possible';
+COMMENT ON COLUMN gn_exports.v_synthese_sinp."jddId" IS '';
+COMMENT ON COLUMN gn_exports.v_synthese_sinp."jddCode" IS '';
+COMMENT ON COLUMN gn_exports.v_synthese_sinp."id_acquisition_framework" IS '';
+COMMENT ON COLUMN gn_exports.v_synthese_sinp."cdNom" IS 'Identifiant taxref du nom de l''objet observé';
+COMMENT ON COLUMN gn_exports.v_synthese_sinp."cdRef" IS 'Identifiant taxref du taxon correspondant àl''objet observé';
+COMMENT ON COLUMN gn_exports.v_synthese_sinp."nomCite" IS 'Nom de l''objet utilisé dans la donnée source';
+COMMENT ON COLUMN gn_exports.v_synthese_sinp."x_centroid" IS '';
+COMMENT ON COLUMN gn_exports.v_synthese_sinp."y_centroid" IS '';
+COMMENT ON COLUMN gn_exports.v_synthese_sinp."lastact" IS '';
+COMMENT ON COLUMN gn_exports.v_synthese_sinp."ObjGeoTyp" IS 'Classe associée au concept de localisation géographique';
+COMMENT ON COLUMN gn_exports.v_synthese_sinp."methGrp" IS 'Description de la méthode ayant présidé au regroupement, de façon aussi succincte que possible : champ libre';
+COMMENT ON COLUMN gn_exports.v_synthese_sinp."obsMeth" IS '';
+COMMENT ON COLUMN gn_exports.v_synthese_sinp."obsTech" IS 'Indique de quelle manière on a pu constater la présence d''un sujet d''observation';
+COMMENT ON COLUMN gn_exports.v_synthese_sinp."ocEtatBio" IS 'Code de l''état biologique de l''organisme au moment de l''observation.';
+COMMENT ON COLUMN gn_exports.v_synthese_sinp."ocNat" IS 'Naturalité de l''occurrence, conséquence de l''influence anthropique directe qui la caractérise';
+COMMENT ON COLUMN gn_exports.v_synthese_sinp."preuveOui" IS 'Indique si une preuve existe ou non';
+COMMENT ON COLUMN gn_exports.v_synthese_sinp."difNivPrec" IS 'Niveau maximal de précision de la diffusion souhaitée par le producteur vers le grand public.';
+COMMENT ON COLUMN gn_exports.v_synthese_sinp."ocStade" IS 'Stade de développement du sujet de l''observation';
+COMMENT ON COLUMN gn_exports.v_synthese_sinp."ocSex" IS 'Sexe du sujet de l''observation';
+COMMENT ON COLUMN gn_exports.v_synthese_sinp."objDenbr" IS 'Objet sur lequel porte le dénombrement.';
+COMMENT ON COLUMN gn_exports.v_synthese_sinp."denbrTyp" IS 'Méthode utilisée pour le dénombrement (INSPIRE)';
+COMMENT ON COLUMN gn_exports.v_synthese_sinp."sensiNiv" IS 'Indique si l''observation ou le regroupement est sensible d''après les principes du SINP et à quel degré';
+COMMENT ON COLUMN gn_exports.v_synthese_sinp."statObs" IS 'Indique si le taxon a été observé directement/indirectement (indices de présence), ou bien non observé.';
+COMMENT ON COLUMN gn_exports.v_synthese_sinp."dEEFlou" IS 'Indique si un floutage a été effectué avant (par le producteur) ou lors de la transformation en DEE';
+COMMENT ON COLUMN gn_exports.v_synthese_sinp."statSource" IS 'Indique si la DS de l’observation provient directement du terrain (via un document informatisé ou une base de données), d''une collection, de la littérature, ou n''est pas connu.';
+COMMENT ON COLUMN gn_exports.v_synthese_sinp."typInfGeo" IS 'Code HABREF de l''habitat où le taxon de l''observation a été identifié';
+
+
+INSERT INTO gn_exports.t_exports (label, schema_name, view_name, "desc", geometry_field, geometry_srid, public, id_licence)
+VALUES ('Synthese SINP', 'gn_exports', 'v_synthese_sinp', 'Export des données de la synthèse au standard SINP', 'geom', 4326, TRUE, 1);
+
 
 
 ----------------------
@@ -335,56 +384,4 @@
      JOIN taxonomie.taxref t ON t.cd_nom = s.cd_nom
      JOIN gn_meta.t_datasets d ON d.id_dataset = s.id_dataset
      JOIN gn_synthese.t_sources sources ON sources.id_source = s.id_source
-     JOIN deco ON deco.id_synthese = s.id_synthese;
-=======
-COMMENT ON COLUMN gn_exports.v_synthese_sinp."idSynthese" IS 'identifiant de la donnée dans la table synthese';
-COMMENT ON COLUMN gn_exports.v_synthese_sinp."permId" IS 'Identifiant permanant de l''occurence';
-COMMENT ON COLUMN gn_exports.v_synthese_sinp."permIdGrp" IS 'Identifiant permanent du regroupement attribué par la plateforme régionale ou thématique.';
-COMMENT ON COLUMN gn_exports.v_synthese_sinp."denbrMin" IS 'Nb minimal d''objet dénombré';
-COMMENT ON COLUMN gn_exports.v_synthese_sinp."denbrMax" IS 'Nb maximal d''objet dénombré';
-COMMENT ON COLUMN gn_exports.v_synthese_sinp."vTAXREF" IS 'Version du taxref utilisé';
-COMMENT ON COLUMN gn_exports.v_synthese_sinp."sampleNumb" IS '';
-COMMENT ON COLUMN gn_exports.v_synthese_sinp."preuvNum" IS 'Adresse web à laquelle on pourra trouver la preuve numérique ou l''archive contenant toutes les preuves numériques (image(s), sonogramme(s), film(s), séquence(s) génétique(s)...)';
-COMMENT ON COLUMN gn_exports.v_synthese_sinp."preuvNoNum" IS 'Indique si une preuve existe ou non. Par preuve on entend un objet physique ou numérique permettant de démontrer l''existence de l''occurrence et/ou d''en vérifier l''exactitude.';
-COMMENT ON COLUMN gn_exports.v_synthese_sinp."altMin" IS 'Altitude min';
-COMMENT ON COLUMN gn_exports.v_synthese_sinp."altMax" IS 'Altitude max';
-COMMENT ON COLUMN gn_exports.v_synthese_sinp."geom" IS 'Géometrie';
-COMMENT ON COLUMN gn_exports.v_synthese_sinp."dateDebut" IS 'Date du jour, dans le système local de l''observation dans le système grégorien. En cas d’imprécision, cet attribut représente la date la plus ancienne de la période d''imprécision.';
-COMMENT ON COLUMN gn_exports.v_synthese_sinp."dateFin" IS 'Date du jour, dans le système local de l''observation dans le système grégorien. En cas d’imprécision, cet attribut représente la date la plus ancienne de la période d''imprécision.';
-COMMENT ON COLUMN gn_exports.v_synthese_sinp."validateur" IS 'Personne ayant procédé à la validation';
-COMMENT ON COLUMN gn_exports.v_synthese_sinp."observer" IS 'Personne ayant procédé à l''observation';
-COMMENT ON COLUMN gn_exports.v_synthese_sinp."id_digitiser" IS 'Identifiant du numérisateur';
-COMMENT ON COLUMN gn_exports.v_synthese_sinp."detminer" IS 'Personne ayant procédé à la détermination';
-COMMENT ON COLUMN gn_exports.v_synthese_sinp."obsCtx" IS 'Description libre du contexte de l''observation, aussi succincte et précise que possible.';
-COMMENT ON COLUMN gn_exports.v_synthese_sinp."obsDescr" IS 'Description libre de l''observation, aussi succincte et précise que possible';
-COMMENT ON COLUMN gn_exports.v_synthese_sinp."jddId" IS '';
-COMMENT ON COLUMN gn_exports.v_synthese_sinp."jddCode" IS '';
-COMMENT ON COLUMN gn_exports.v_synthese_sinp."id_acquisition_framework" IS '';
-COMMENT ON COLUMN gn_exports.v_synthese_sinp."cdNom" IS 'Identifiant taxref du nom de l''objet observé';
-COMMENT ON COLUMN gn_exports.v_synthese_sinp."cdRef" IS 'Identifiant taxref du taxon correspondant àl''objet observé';
-COMMENT ON COLUMN gn_exports.v_synthese_sinp."nomCite" IS 'Nom de l''objet utilisé dans la donnée source';
-COMMENT ON COLUMN gn_exports.v_synthese_sinp."x_centroid" IS '';
-COMMENT ON COLUMN gn_exports.v_synthese_sinp."y_centroid" IS '';
-COMMENT ON COLUMN gn_exports.v_synthese_sinp."lastact" IS '';
-COMMENT ON COLUMN gn_exports.v_synthese_sinp."ObjGeoTyp" IS 'Classe associée au concept de localisation géographique';
-COMMENT ON COLUMN gn_exports.v_synthese_sinp."methGrp" IS 'Description de la méthode ayant présidé au regroupement, de façon aussi succincte que possible : champ libre';
-COMMENT ON COLUMN gn_exports.v_synthese_sinp."obsMeth" IS '';
-COMMENT ON COLUMN gn_exports.v_synthese_sinp."obsTech" IS 'Indique de quelle manière on a pu constater la présence d''un sujet d''observation';
-COMMENT ON COLUMN gn_exports.v_synthese_sinp."ocEtatBio" IS 'Code de l''état biologique de l''organisme au moment de l''observation.';
-COMMENT ON COLUMN gn_exports.v_synthese_sinp."ocNat" IS 'Naturalité de l''occurrence, conséquence de l''influence anthropique directe qui la caractérise';
-COMMENT ON COLUMN gn_exports.v_synthese_sinp."preuveOui" IS 'Indique si une preuve existe ou non';
-COMMENT ON COLUMN gn_exports.v_synthese_sinp."difNivPrec" IS 'Niveau maximal de précision de la diffusion souhaitée par le producteur vers le grand public.';
-COMMENT ON COLUMN gn_exports.v_synthese_sinp."ocStade" IS 'Stade de développement du sujet de l''observation';
-COMMENT ON COLUMN gn_exports.v_synthese_sinp."ocSex" IS 'Sexe du sujet de l''observation';
-COMMENT ON COLUMN gn_exports.v_synthese_sinp."objDenbr" IS 'Objet sur lequel porte le dénombrement.';
-COMMENT ON COLUMN gn_exports.v_synthese_sinp."denbrTyp" IS 'Méthode utilisée pour le dénombrement (INSPIRE)';
-COMMENT ON COLUMN gn_exports.v_synthese_sinp."sensiNiv" IS 'Indique si l''observation ou le regroupement est sensible d''après les principes du SINP et à quel degré';
-COMMENT ON COLUMN gn_exports.v_synthese_sinp."statObs" IS 'Indique si le taxon a été observé directement/indirectement (indices de présence), ou bien non observé.';
-COMMENT ON COLUMN gn_exports.v_synthese_sinp."dEEFlou" IS 'Indique si un floutage a été effectué avant (par le producteur) ou lors de la transformation en DEE';
-COMMENT ON COLUMN gn_exports.v_synthese_sinp."statSource" IS 'Indique si la DS de l’observation provient directement du terrain (via un document informatisé ou une base de données), d''une collection, de la littérature, ou n''est pas connu.';
-COMMENT ON COLUMN gn_exports.v_synthese_sinp."typInfGeo" IS 'Code HABREF de l''habitat où le taxon de l''observation a été identifié';
-
-
-INSERT INTO gn_exports.t_exports (label, schema_name, view_name, "desc", geometry_field, geometry_srid, public, id_licence)
-VALUES ('Synthese SINP', 'gn_exports', 'v_synthese_sinp', 'Export des données de la synthèse au standard SINP', 'geom', 4326, TRUE, 1);
->>>>>>> 709033b6
+JOIN deco ON deco.id_synthese = s.id_synthese;