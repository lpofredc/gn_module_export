--- conflicted
+++ resolved
@@ -4,18 +4,9 @@
   "description": "GeoNature export data module",
   "license": "GPLv3",
   "scripts": {
-<<<<<<< HEAD
-    "format": "prettier --config .prettierrc --write '**/*.ts'",
-    "format:check": "prettier --config .prettierrc --check '**/*.ts'"
-  },
-  "dependencies": {},
-  "devDependencies": {
-    "prettier": "^3.0.0"
-=======
     "format": "prettier --config .prettierrc --ignore-path .prettierignore --write '**/*.ts' "
   },
   "devDependencies": {
     "prettier": "^3.0.1"
->>>>>>> 66fe1dfb
   }
 }