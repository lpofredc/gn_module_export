import { Injectable } from '@angular/core';
import { HttpClient, HttpErrorResponse } from '@angular/common/http';
import { ConfigService } from '@geonature/services/config.service';

export type JsonData = { [key: string]: any };

export interface Export {
  id: number;
  label: string;
  schema: string;
  view: string;
  desc: string;
  geometry_field: string;
  geometry_srid: number;
  cor_roles_exports: JsonData[];
}

export interface ApiErrorResponse extends HttpErrorResponse {
  error: any | null;
  message: string;
}

@Injectable()
export class ExportService {
  constructor(
    private _api: HttpClient,
<<<<<<< HEAD
    public config: ConfigService
=======
    public config: ConfigService,
>>>>>>> 66fe1dfb
  ) {}

  getExports() {
    console.log(this.config.API_ENDPOINT, this.config.EXPORTS.MODULE_URL);
    return this._api.get(`${this.config.API_ENDPOINT}${this.config.EXPORTS.MODULE_URL}/`);
  }

  downloadExport(x: Export, format: string) {
    return this._api.post<any>(
      `${this.config.API_ENDPOINT}${this.config.EXPORTS.MODULE_URL}/${x.id}/${format}`,
      {},
    );
  }
}<|MERGE_RESOLUTION|>--- conflicted
+++ resolved
@@ -24,11 +24,7 @@
 export class ExportService {
   constructor(
     private _api: HttpClient,
-<<<<<<< HEAD
-    public config: ConfigService
-=======
     public config: ConfigService,
->>>>>>> 66fe1dfb
   ) {}
 
   getExports() {
