--- conflicted
+++ resolved
@@ -27,13 +27,9 @@
         'mime': 'application/rdf+xml',
         'geofeature': True
         }
-<<<<<<< HEAD
 }  # noqa: E133
 lod_export = '/home/geonatureadmin/geonature/backend/static/exports/export_lod.ttl'
-=======
-}
-etalab_export = '/home/geonatureadmin/geonature/backend/static/exports/export_etalab.ttl'
->>>>>>> de23f2cc
+
 
 
 class GnModuleSchemaConf(Schema):
