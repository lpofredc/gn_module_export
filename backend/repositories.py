--- conflicted
+++ resolved
@@ -81,11 +81,6 @@
 
             export_ = Export.query.filter_by(id=id_export).one()
 
-<<<<<<< HEAD
-            logger.debug('export: %s', export_.as_dict(True))
-
-=======
->>>>>>> 1097206d
             if with_data and export_format:
                 geometry = (
                     export_.geometry_field
