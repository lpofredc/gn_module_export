--- conflicted
+++ resolved
@@ -303,65 +303,7 @@
         LOGGER.critical('%s', str(e))
         return {'api_error': 'LoggedError'}, 400
     else:
-<<<<<<< HEAD
-        return [export.as_dict() for export in exports]
-
-
-@blueprint.route('/etalab', methods=['GET'])
-def etalab_export():
-    if not blueprint.config.get('etalab_export'):
-        return to_json_resp(
-            {'api_error': 'EtalabDisabled',
-             'message': 'Etalab export is disabled'}, status=501)
-
-    from datetime import time
-    from geonature.utils.env import DB
-    from geonature.utils.utilssqlalchemy import GenericQuery
-    from .rdf import OccurrenceStore
-
-    conf = current_app.config.get('EXPORTS')
-    export_etalab = conf.get('etalab_export')
-    seeded = False
-    if os.path.isfile(export_etalab):
-        seeded = True
-        midnight = datetime.combine(datetime.today(), time.min)
-        mtime = datetime.fromtimestamp(os.path.getmtime(export_etalab))
-        ts_delta = mtime - midnight
-
-    if not seeded or ts_delta.total_seconds() < 100000:
-        store = OccurrenceStore()
-        query = GenericQuery(
-            DB.session, 'v_exports_synthese_sinp_rdf', 'gn_exports',
-            geometry_field=None, filters=[]
-        )
-        data = query.return_query()
-        for record in data.get('items'):
-            event = store.build_event(record)
-            obs = store.build_human_observation(event, record)
-            store.build_location(obs, record)
-            occurrence = store.build_occurrence(event, record)
-            organism = store.build_organism(occurrence, record)
-            identification = store.build_identification(organism, record)
-            store.build_taxon(identification, record)
-        try:
-            with open(export_etalab, 'w+b') as xp:
-                store.save(store_uri=xp)
-        except FileNotFoundError as e:
-            response = Response(
-                response="FileNotFoundError : {}".format(
-                    export_etalab
-                ),
-                status=500,
-                mimetype='application/json'
-            )
-            return response
-
-    return send_from_directory(
-        os.path.dirname(export_etalab), os.path.basename(export_etalab)
-    )
-=======
         return [export.as_dict(recursif=True) for export in exports]
->>>>>>> 709033b6
 
 
 @blueprint.route('/api/<int:id_export>', methods=['GET'])
@@ -458,7 +400,7 @@
 
 
 # TODO : Route desactivée car à évaluer
-# @blueprint.route('/etalab', methods=['GET'])
+@blueprint.route('/etalab', methods=['GET'])
 def etalab_export():
     """
         TODO : METHODE NON FONCTIONNELLE A EVALUEE
@@ -481,10 +423,10 @@
         mtime = datetime.fromtimestamp(os.path.getmtime(export_etalab))
         ts_delta = mtime - midnight
 
-    if not seeded or ts_delta.total_seconds() < 0:
+    if not seeded or ts_delta.total_seconds() < 100000:
         store = OccurrenceStore()
         query = GenericQuery(
-            DB.session, 'export_occtax_sinp', 'pr_occtax',
+            DB.session, 'v_exports_synthese_sinp_rdf', 'gn_exports',
             geometry_field=None, filters=[]
         )
         data = query.return_query()
@@ -511,4 +453,4 @@
 
     return send_from_directory(
         os.path.dirname(export_etalab), os.path.basename(export_etalab)
-    )+)