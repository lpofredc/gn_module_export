import os
from datetime import datetime, timedelta
import click
import logging
import datetime

from flask.cli import with_appcontext

from geonature.core.command import main

from geonature.utils.env import ROOT_DIR

# Configuration logger
gne_handler = logging.FileHandler(
    str(ROOT_DIR / "var/log/gn_export/cron.log"), mode="w"
)
gne_handler.setLevel(logging.INFO)

gne_logger = logging.getLogger('gn_export')

gne_logger.addHandler(gne_handler)

@main.command()
@with_appcontext
def gn_exports_run_cron_export():
    """
        Export planifié d'un fichier
    """
    gne_logger.info(datetime.datetime.now())
    from ..utils_export import export_data_file
<<<<<<< HEAD
    export_data_file(id_export=2, export_format="json", filters={})
    gne_logger.info("export DONE")
=======
    from ..repositories import get_export_schedules

    # Liste des exports automatiques
    try:
        export_schedules = get_export_schedules()

        for schedule in export_schedules:

            file_is_to_updated = is_to_updated(schedule)

            if file_is_to_updated:
                # Fonction qui permet de générer un export fichier
                try:
                    export_data_file(id_export=schedule.id_export, export_format=schedule.format, filters={}, isScheduler=True)
                    print("Export {} whith frequency {} is done".format(schedule.file_name, schedule.frequency))
                except Exception as exception:
                    print("exception export_data_file: ", exception)

    except Exception as exception:
        print("exception export auto: ", exception)

@with_appcontext
def modification_date(filename):
    from ..blueprint import EXPORT_SCHEDULES_DIR
    try:
        full_path = os.path.join(EXPORT_SCHEDULES_DIR, filename)
        t = os.path.getmtime(full_path)
        modif_date = datetime.fromtimestamp(t)

        return modif_date
    except Exception as exception:
        print("exception modification_date: ", exception)

@with_appcontext
def check_file_exists(filename):
    from ..blueprint import EXPORT_SCHEDULES_DIR
    try:
        full_path = os.path.join(EXPORT_SCHEDULES_DIR, filename)
        exists = os.path.exists(full_path)
        return exists
    except Exception as exception:
        print("exception modification_date: ", exception)

def is_to_updated(schedule):
    file_exists = check_file_exists(schedule.file_name)
    file_is_to_updated = True
    if file_exists:
        file_date = modification_date(schedule.file_name)
        # Vérifie si la date du fichier est inférieure à la date courante + frequency
        file_is_to_updated = file_date and file_date + timedelta(hours=schedule.frequency) <  datetime.now()
    return file_is_to_updated
>>>>>>> cb78b942
<|MERGE_RESOLUTION|>--- conflicted
+++ resolved
@@ -1,8 +1,6 @@
 import os
 from datetime import datetime, timedelta
-import click
 import logging
-import datetime
 
 from flask.cli import with_appcontext
 
@@ -20,18 +18,15 @@
 
 gne_logger.addHandler(gne_handler)
 
+
 @main.command()
 @with_appcontext
 def gn_exports_run_cron_export():
     """
         Export planifié d'un fichier
     """
-    gne_logger.info(datetime.datetime.now())
+    gne_logger.info(datetime.now())
     from ..utils_export import export_data_file
-<<<<<<< HEAD
-    export_data_file(id_export=2, export_format="json", filters={})
-    gne_logger.info("export DONE")
-=======
     from ..repositories import get_export_schedules
 
     # Liste des exports automatiques
@@ -45,13 +40,23 @@
             if file_is_to_updated:
                 # Fonction qui permet de générer un export fichier
                 try:
-                    export_data_file(id_export=schedule.id_export, export_format=schedule.format, filters={}, isScheduler=True)
-                    print("Export {} whith frequency {} is done".format(schedule.file_name, schedule.frequency))
+                    export_data_file(
+                        id_export=schedule.id_export,
+                        export_format=schedule.format,
+                        filters={},
+                        isScheduler=True
+                    )
+                    gne_logger.info(
+                        "Export {} whith frequency {} is done".format(
+                            schedule.file_name, schedule.frequency
+                        )
+                    )
                 except Exception as exception:
-                    print("exception export_data_file: ", exception)
+                    gne_logger.info("exception export_data_file: ", exception)
 
     except Exception as exception:
-        print("exception export auto: ", exception)
+        gne_logger.info("exception export auto: ", exception)
+
 
 @with_appcontext
 def modification_date(filename):
@@ -63,7 +68,8 @@
 
         return modif_date
     except Exception as exception:
-        print("exception modification_date: ", exception)
+        gne_logger.info("exception modification_date: ", exception)
+
 
 @with_appcontext
 def check_file_exists(filename):
@@ -73,14 +79,15 @@
         exists = os.path.exists(full_path)
         return exists
     except Exception as exception:
-        print("exception modification_date: ", exception)
+        gne_logger.info("exception modification_date: ", exception)
+
 
 def is_to_updated(schedule):
     file_exists = check_file_exists(schedule.file_name)
     file_is_to_updated = True
     if file_exists:
         file_date = modification_date(schedule.file_name)
-        # Vérifie si la date du fichier est inférieure à la date courante + frequency
-        file_is_to_updated = file_date and file_date + timedelta(hours=schedule.frequency) <  datetime.now()
-    return file_is_to_updated
->>>>>>> cb78b942
+        # Vérifie si la date du fichier
+        #           est inférieure à la date courante + frequency
+        file_is_to_updated = file_date and file_date + timedelta(hours=schedule.frequency) < datetime.now()  # noqa E501
+    return file_is_to_updated