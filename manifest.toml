--- conflicted
+++ resolved
@@ -1,10 +1,6 @@
 package_format_version = '1'
 module_code = 'EXPORTS'
 module_version = '0.1.0'
-<<<<<<< HEAD
-min_geonature_version = '2.1.0'
-=======
 min_geonature_version = '2.1.1'
->>>>>>> 505f7733
 max_geonature_version = '2.5.0'
 exclude_geonature_versions = []